--- conflicted
+++ resolved
@@ -1,10 +1,6 @@
 {
   "name": "@zk-email/zk-regex-compiler",
-<<<<<<< HEAD
   "version": "1.0.7",
-=======
-  "version": "1.0.6",
->>>>>>> 4b88aa34
   "description": "a compiler to generate a regex verification circuit in circom from a user-defined regex. Please check [zk-regex](https://github.com/zkemail/zk-regex/tree/main) for the detail.",
   "main": "index.node",
   "contributors": [
@@ -21,11 +17,7 @@
     "build": "npx tsc && cargo-cp-artifact -nc index.node -- cargo build --message-format=json-render-diagnostics",
     "build-debug": "npm run build --",
     "build-release": "npm run build -- --release",
-<<<<<<< HEAD
-    "install": "node-pre-gyp install --update-binary --fallback-to-build=false || npm run build-release",
-=======
     "install": "npx tsc && node-pre-gyp install --fallback-to-build=false || npm run build-release",
->>>>>>> 4b88aa34
     "test": "cargo test",
     "package": "node-pre-gyp package",
     "upload-binary": "npm run package && node-pre-gyp-github publish"
