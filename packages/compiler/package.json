{
  "name": "@zk-email/zk-regex-compiler",
  "version": "1.0.8",
  "description": "a compiler to generate a regex verification circuit in circom from a user-defined regex. Please check [zk-regex](https://github.com/zkemail/zk-regex/tree/main) for the detail.",
  "main": "index.node",
  "contributors": [
    "Javier Su <javier.su.weijie@gmail.com>",
    "Kata Choi <kata.choi@gmail.com>",
    "Sora Suegami <suegamisora@gmail.com>",
    "Yush G <aayushg@mit.edu>"
  ],
  "repository": {
    "type": "git",
    "url": "git+https://github.com/zkemail/zk-regex.git"
  },
  "scripts": {
    "build": "npx tsc && cargo-cp-artifact -nc index.node -- cargo build --message-format=json-render-diagnostics",
    "build-debug": "npx tsc && npm run build --",
    "build-release": "npx tsc && npm run build -- --release",
    "install": "npx tsc && node-pre-gyp install --fallback-to-build=false || npm run build-release",
    "test": "npx tsc && cargo test",
<<<<<<< HEAD
    "package": "node-pre-gyp package",
    "upload-binary": "npm run package && node-pre-gyp-github publish"
=======
    "package": "npx tsc && node-pre-gyp package",
    "upload-binary": "npx tsc && npm run package && node-pre-gyp-github publish"
>>>>>>> 895ec9ff
  },
  "license": "MIT",
  "dependencies": {
    "@mapbox/node-pre-gyp": "^1.0",
    "cargo-cp-artifact": "^0.1",
    "node-pre-gyp-github": "https://github.com/ultamatt/node-pre-gyp-github.git",
    "typescript": "^5.2.2"
  },
  "binary": {
    "module_name": "index",
    "host": "https://github.com/zkemail/zk-regex/releases/download/",
    "remote_path": "{version}",
    "package_name": "compiler-{node_abi}-{platform}-{arch}.tar.gz",
    "module_path": "./"
  }
}<|MERGE_RESOLUTION|>--- conflicted
+++ resolved
@@ -19,13 +19,8 @@
     "build-release": "npx tsc && npm run build -- --release",
     "install": "npx tsc && node-pre-gyp install --fallback-to-build=false || npm run build-release",
     "test": "npx tsc && cargo test",
-<<<<<<< HEAD
-    "package": "node-pre-gyp package",
-    "upload-binary": "npm run package && node-pre-gyp-github publish"
-=======
     "package": "npx tsc && node-pre-gyp package",
     "upload-binary": "npx tsc && npm run package && node-pre-gyp-github publish"
->>>>>>> 895ec9ff
   },
   "license": "MIT",
   "dependencies": {
