<<<<<<< HEAD
/* eslint-disable no-undef */
const fs = require('fs').promises;
const path = require('path');
const regexpTree = require('regexp-tree');
const assert = require('assert');
const lexical = require('./lexical');
=======
const fs = require("fs");
const path = require("path");
const regexpTree = require("regexp-tree");
const assert = require("assert");
const lexical = require("./lexical");
>>>>>>> be68df44

async function generateCircuit(regex, circuitLibPath, circuitName) {
    const ast = regexpTree.parse(`/${regex}/`);
    regexpTree.traverse(ast, {
<<<<<<< HEAD
        '*': function({node}) {
            if (node.type === 'CharacterClass') {
                throw new Error('CharacterClass not supported');
=======
        "*": function ({ node }) {
            if (node.type === "CharacterClass") {
                throw new Error("CharacterClass not supported");
>>>>>>> be68df44
            }
        },
    });

    const graph_json = lexical.compile(regex);
    const N = graph_json.length;

    // Outgoing nodes
    const graph = Array.from({ length: N }, () => ({}));
    // Incoming Nodes
    const rev_graph = Array.from({ length: N }, () => []);
    const accept_nodes = new Set();

    for (let i = 0; i < N; i++) {
        for (let k in graph_json[i]['edges']) {
            //assert len(k) == 1
            //assert ord(k) < 128
            const v = graph_json[i]['edges'][k];
            graph[i][k] = v;
            rev_graph[v].push([k, i]);
        }
        if (graph_json[i]['type'] === 'accept') {
            accept_nodes.add(i);
        }
    }

    assert.strictEqual(accept_nodes.size, 1);

    let eq_i = 0;
    let lt_i = 0;
    let and_i = 0;
    let multi_or_i = 0;

    let lines = [];
    lines.push('for (var i = 0; i < num_bytes; i++) {');

    assert.strictEqual(accept_nodes.has(0), false);

    for (let i = 1; i < N; i++) {
        const outputs = [];
        for (let [k, prev_i] of rev_graph[i]) {
            let vals = new Set(JSON.parse(k));
            const eq_outputs = [];

            const uppercase = new Set('ABCDEFGHIJKLMNOPQRSTUVWXYZ'.split(''));
            const lowercase = new Set('abcdefghijklmnopqrstuvwxyz'.split(''));
            const digits = new Set('0123456789'.split(''));

            if (new Set([...uppercase].filter((x) => vals.has(x))).size === uppercase.size) {
                vals = new Set([...vals].filter((x) => !uppercase.has(x)));
                lines.push('\t//UPPERCASE');
                lines.push(`\tlt[${lt_i}][i] = LessThan(8);`);
                lines.push(`\tlt[${lt_i}][i].in[0] <== 64;`);
                lines.push(`\tlt[${lt_i}][i].in[1] <== in[i];`);

                lines.push(`\tlt[${lt_i + 1}][i] = LessThan(8);`);
                lines.push(`\tlt[${lt_i + 1}][i].in[0] <== in[i];`);
                lines.push(`\tlt[${lt_i + 1}][i].in[1] <== 91;`);

                lines.push(`\tand[${and_i}][i] = AND();`);
                lines.push(`\tand[${and_i}][i].a <== lt[${lt_i}][i].out;`);
                lines.push(`\tand[${and_i}][i].b <== lt[${lt_i + 1}][i].out;`);

                eq_outputs.push(['and', and_i]);
                lt_i += 2;
                and_i += 1;
            }
            if (new Set([...lowercase].filter((x) => vals.has(x))).size === lowercase.size) {
                vals = new Set([...vals].filter((x) => !lowercase.has(x)));
                lines.push('\t//lowercase');
                lines.push(`\tlt[${lt_i}][i] = LessThan(8);`);
                lines.push(`\tlt[${lt_i}][i].in[0] <== 96;`);
                lines.push(`\tlt[${lt_i}][i].in[1] <== in[i];`);

                lines.push(`\tlt[${lt_i + 1}][i] = LessThan(8);`);
                lines.push(`\tlt[${lt_i + 1}][i].in[0] <== in[i];`);
                lines.push(`\tlt[${lt_i + 1}][i].in[1] <== 123;`);

                lines.push(`\tand[${and_i}][i] = AND();`);
                lines.push(`\tand[${and_i}][i].a <== lt[${lt_i}][i].out;`);
                lines.push(`\tand[${and_i}][i].b <== lt[${lt_i + 1}][i].out;`);

                eq_outputs.push(['and', and_i]);
                lt_i += 2;
                and_i += 1;
            }
            if (new Set([...digits].filter((x) => vals.has(x))).size === digits.size) {
                vals = new Set([...vals].filter((x) => !digits.has(x)));
                lines.push('\t//digits');
                lines.push(`\tlt[${lt_i}][i] = LessThan(8);`);
                lines.push(`\tlt[${lt_i}][i].in[0] <== 47;`);
                lines.push(`\tlt[${lt_i}][i].in[1] <== in[i];`);

                lines.push(`\tlt[${lt_i + 1}][i] = LessThan(8);`);
                lines.push(`\tlt[${lt_i + 1}][i].in[0] <== in[i];`);
                lines.push(`\tlt[${lt_i + 1}][i].in[1] <== 58;`);

                lines.push(`\tand[${and_i}][i] = AND();`);
                lines.push(`\tand[${and_i}][i].a <== lt[${lt_i}][i].out;`);
                lines.push(`\tand[${and_i}][i].b <== lt[${lt_i + 1}][i].out;`);

                eq_outputs.push(['and', and_i]);
                lt_i += 2;
                and_i += 1;
            }
            for (let c of vals) {
                assert.strictEqual(c.length, 1);
                lines.push(`\t//${c}`);
                lines.push(`\teq[${eq_i}][i] = IsEqual();`);
                lines.push(`\teq[${eq_i}][i].in[0] <== in[i];`);
                lines.push(`\teq[${eq_i}][i].in[1] <== ${c.charCodeAt(0)};`);
                eq_outputs.push(['eq', eq_i]);
                eq_i += 1;
            }

            lines.push(`\tand[${and_i}][i] = AND();`);
            lines.push(`\tand[${and_i}][i].a <== states[i][${prev_i}];`);

            if (eq_outputs.length === 1) {
                lines.push(`\tand[${and_i}][i].b <== ${eq_outputs[0][0]}[${eq_outputs[0][1]}][i].out;`);
            } else if (eq_outputs.length > 1) {
                lines.push(`\tmulti_or[${multi_or_i}][i] = MultiOR(${eq_outputs.length});`);
                for (let output_i = 0; output_i < eq_outputs.length; output_i++) {
                    lines.push(`\tmulti_or[${multi_or_i}][i].in[${output_i}] <== ${eq_outputs[output_i][0]}[${eq_outputs[output_i][1]}][i].out;`);
                }
                lines.push(`\tand[${and_i}][i].b <== multi_or[${multi_or_i}][i].out;`);
                multi_or_i += 1;
            }
            outputs.push(and_i);
            and_i += 1;
        }

        if (outputs.length === 1) {
            lines.push(`\tstates[i+1][${i}] <== and[${outputs[0]}][i].out;`);
        } else if (outputs.length > 1) {
            lines.push(`\tmulti_or[${multi_or_i}][i] = MultiOR(${outputs.length});`);
            for (let output_i = 0; output_i < outputs.length; output_i++) {
                lines.push(`\tmulti_or[${multi_or_i}][i].in[${output_i}] <== and[${outputs[output_i]}][i].out;`);
            }
            lines.push(`\tstates[i+1][${i}] <== multi_or[${multi_or_i}][i].out;`);
            multi_or_i += 1;
        }
    }

    lines.push('}');

<<<<<<< HEAD
    lines.push('signal final_state_sum[num_bytes+1];');
    lines.push(`final_state_sum[0] <== states[0][${N-1}];`);
    lines.push('for (var i = 1; i <= num_bytes; i++) {');
    lines.push(`\tfinal_state_sum[i] <== final_state_sum[i-1] + states[i][${N-1}];`);
    lines.push('}');
    lines.push('entire_count <== final_state_sum[num_bytes];');
=======
    lines.push(`signal final_state_sum[num_bytes+1];`);
    lines.push(`final_state_sum[0] <== states[0][${N - 1}];`);
    lines.push(`for (var i = 1; i <= num_bytes; i++) {`);
    lines.push(`\tfinal_state_sum[i] <== final_state_sum[i-1] + states[i][${N - 1}];`);
    lines.push(`}`);
    lines.push(`entire_count <== final_state_sum[num_bytes];`);
>>>>>>> be68df44

    let declarations = [];

    if (eq_i > 0) {
        declarations.push(`component eq[${eq_i}][num_bytes];`);
    }
    if (lt_i > 0) {
        declarations.push(`component lt[${lt_i}][num_bytes];`);
    }
    if (and_i > 0) {
        declarations.push(`component and[${and_i}][num_bytes];`);
    }
    if (multi_or_i > 0) {
        declarations.push(`component multi_or[${multi_or_i}][num_bytes];`);
    }
    declarations.push(`signal states[num_bytes+1][${N}];`);
    declarations.push('');

    let init_code = [];

    init_code.push('for (var i = 0; i < num_bytes; i++) {');
    init_code.push('\tstates[i][0] <== 1;');
    init_code.push('}');

    init_code.push(`for (var i = 1; i < ${N}; i++) {`);
    init_code.push('\tstates[0][i] <== 0;');
    init_code.push('}');

    init_code.push('');

    // construct the match group indexes
<<<<<<< HEAD
    const node_edges = graph_json.map(
        node => Object.keys(node.edges).map(key => {
            return {[key]: node.edges[key]};
=======
    const node_edges = graph_json.map((node) =>
        Object.keys(node.edges).map((key) => {
            return { [key]: node.edges[key] };
>>>>>>> be68df44
        })
    );
    const node_edges_flat = node_edges.flat();

    const node_edges_set = new Set();
<<<<<<< HEAD
    node_edges_flat.forEach(node => {
=======
    node_edges_flat.forEach((node) => {
>>>>>>> be68df44
        if (JSON.parse(Object.keys(node)[0]).length > 1) {
            node_edges_set.add(Object.values(node)[0]);
        }
    });
    const match_group_indexes = Array.from(node_edges_set).sort((a, b) => a - b);
<<<<<<< HEAD
    init_code.push(`var match_group_indexes[${match_group_indexes.length}] = [${match_group_indexes.join(', ')}];`);
=======
    init_code.push(`var match_group_indexes[${match_group_indexes.length}] = [${match_group_indexes.join(", ")}];`);
>>>>>>> be68df44

    const reveal_code = [];
    reveal_code.push('signal output reveal[num_bytes];');
    reveal_code.push('for (var i = 0; i < num_bytes; i++) {');
    reveal_code.push('\treveal[i] <== in[i] * states[i+1][match_group_indexes[group_idx]];');
    reveal_code.push('}');
    reveal_code.push('');

    lines = [...declarations, ...init_code, ...lines, ...reveal_code];

    const OUTPUT_HALO2 = true;
    if (OUTPUT_HALO2) {
        console.log("Logging to halo2 file! Note that this file does not ");
        const f = fs.createWriteStream("halo2_regex_lookup_js.txt");
        accept_nodes.forEach((a) => f.write(a + " "));
        f.write("\n");
        f.write(match_group_indexes.join(" "));
        f.write("\n");
        for (let i = 0; i < N; i++) {
            const edges = graph_json[i]["edges"];
            for (let k in edges) {
                const v = edges[k];
                for (let val of JSON.parse(k)) {
                    f.write(`${i} ${v} ${val.charCodeAt(0)}\n`);
                }
            }
        }
    }

    try {
<<<<<<< HEAD
        let tpl = await (await fs.readFile(`${__dirname}/tpl.circom`)).toString();
        tpl = tpl.replace('TEMPLATE_NAME_PLACEHOLDER', circuitName || 'Regex');
        tpl = tpl.replace('COMPILED_CONTENT_PLACEHOLDER', lines.join('\n\t'));
        tpl = tpl.replace(/CIRCUIT_FOLDER/g, circuitLibPath || '../circuits');
        tpl = tpl.replace(/\t/g, ' '.repeat(4));
    
        const outputPath = `${__dirname}/../build/${ circuitName || 'compiled'}.circom`;
        await fs.writeFile(outputPath, tpl);
=======
        let tpl = await (await fs.promises.readFile(`${__dirname}/tpl.circom`)).toString();
        tpl = tpl.replace("TEMPLATE_NAME_PLACEHOLDER", circuitName || "Regex");
        tpl = tpl.replace("COMPILED_CONTENT_PLACEHOLDER", lines.join("\n\t"));
        tpl = tpl.replace(/CIRCUIT_FOLDER/g, circuitLibPath || `../circuits`);
        tpl = tpl.replace(/\t/g, " ".repeat(4));

        const outputPath = `${__dirname}/../build/${circuitName || "compiled"}.circom`;
        await fs.promises.writeFile(outputPath, tpl);
>>>>>>> be68df44
        process.env.VERBOSE && console.log(`Circuit compiled to ${path.normalize(outputPath)}`);
    } catch (error) {
        console.log(error);
    }
}

module.exports = {
    generateCircuit,
<<<<<<< HEAD
    ...lexical
=======
    ...lexical,
>>>>>>> be68df44
};<|MERGE_RESOLUTION|>--- conflicted
+++ resolved
@@ -1,30 +1,15 @@
-<<<<<<< HEAD
-/* eslint-disable no-undef */
-const fs = require('fs').promises;
-const path = require('path');
-const regexpTree = require('regexp-tree');
-const assert = require('assert');
-const lexical = require('./lexical');
-=======
 const fs = require("fs");
 const path = require("path");
 const regexpTree = require("regexp-tree");
 const assert = require("assert");
 const lexical = require("./lexical");
->>>>>>> be68df44
 
 async function generateCircuit(regex, circuitLibPath, circuitName) {
     const ast = regexpTree.parse(`/${regex}/`);
     regexpTree.traverse(ast, {
-<<<<<<< HEAD
-        '*': function({node}) {
-            if (node.type === 'CharacterClass') {
-                throw new Error('CharacterClass not supported');
-=======
         "*": function ({ node }) {
             if (node.type === "CharacterClass") {
                 throw new Error("CharacterClass not supported");
->>>>>>> be68df44
             }
         },
     });
@@ -39,14 +24,14 @@
     const accept_nodes = new Set();
 
     for (let i = 0; i < N; i++) {
-        for (let k in graph_json[i]['edges']) {
+        for (let k in graph_json[i]["edges"]) {
             //assert len(k) == 1
             //assert ord(k) < 128
-            const v = graph_json[i]['edges'][k];
+            const v = graph_json[i]["edges"][k];
             graph[i][k] = v;
             rev_graph[v].push([k, i]);
         }
-        if (graph_json[i]['type'] === 'accept') {
+        if (graph_json[i]["type"] === "accept") {
             accept_nodes.add(i);
         }
     }
@@ -59,7 +44,7 @@
     let multi_or_i = 0;
 
     let lines = [];
-    lines.push('for (var i = 0; i < num_bytes; i++) {');
+    lines.push("for (var i = 0; i < num_bytes; i++) {");
 
     assert.strictEqual(accept_nodes.has(0), false);
 
@@ -69,13 +54,13 @@
             let vals = new Set(JSON.parse(k));
             const eq_outputs = [];
 
-            const uppercase = new Set('ABCDEFGHIJKLMNOPQRSTUVWXYZ'.split(''));
-            const lowercase = new Set('abcdefghijklmnopqrstuvwxyz'.split(''));
-            const digits = new Set('0123456789'.split(''));
+            const uppercase = new Set("ABCDEFGHIJKLMNOPQRSTUVWXYZ".split(""));
+            const lowercase = new Set("abcdefghijklmnopqrstuvwxyz".split(""));
+            const digits = new Set("0123456789".split(""));
 
             if (new Set([...uppercase].filter((x) => vals.has(x))).size === uppercase.size) {
                 vals = new Set([...vals].filter((x) => !uppercase.has(x)));
-                lines.push('\t//UPPERCASE');
+                lines.push("\t//UPPERCASE");
                 lines.push(`\tlt[${lt_i}][i] = LessThan(8);`);
                 lines.push(`\tlt[${lt_i}][i].in[0] <== 64;`);
                 lines.push(`\tlt[${lt_i}][i].in[1] <== in[i];`);
@@ -88,13 +73,13 @@
                 lines.push(`\tand[${and_i}][i].a <== lt[${lt_i}][i].out;`);
                 lines.push(`\tand[${and_i}][i].b <== lt[${lt_i + 1}][i].out;`);
 
-                eq_outputs.push(['and', and_i]);
+                eq_outputs.push(["and", and_i]);
                 lt_i += 2;
                 and_i += 1;
             }
             if (new Set([...lowercase].filter((x) => vals.has(x))).size === lowercase.size) {
                 vals = new Set([...vals].filter((x) => !lowercase.has(x)));
-                lines.push('\t//lowercase');
+                lines.push("\t//lowercase");
                 lines.push(`\tlt[${lt_i}][i] = LessThan(8);`);
                 lines.push(`\tlt[${lt_i}][i].in[0] <== 96;`);
                 lines.push(`\tlt[${lt_i}][i].in[1] <== in[i];`);
@@ -107,13 +92,13 @@
                 lines.push(`\tand[${and_i}][i].a <== lt[${lt_i}][i].out;`);
                 lines.push(`\tand[${and_i}][i].b <== lt[${lt_i + 1}][i].out;`);
 
-                eq_outputs.push(['and', and_i]);
+                eq_outputs.push(["and", and_i]);
                 lt_i += 2;
                 and_i += 1;
             }
             if (new Set([...digits].filter((x) => vals.has(x))).size === digits.size) {
                 vals = new Set([...vals].filter((x) => !digits.has(x)));
-                lines.push('\t//digits');
+                lines.push("\t//digits");
                 lines.push(`\tlt[${lt_i}][i] = LessThan(8);`);
                 lines.push(`\tlt[${lt_i}][i].in[0] <== 47;`);
                 lines.push(`\tlt[${lt_i}][i].in[1] <== in[i];`);
@@ -126,7 +111,7 @@
                 lines.push(`\tand[${and_i}][i].a <== lt[${lt_i}][i].out;`);
                 lines.push(`\tand[${and_i}][i].b <== lt[${lt_i + 1}][i].out;`);
 
-                eq_outputs.push(['and', and_i]);
+                eq_outputs.push(["and", and_i]);
                 lt_i += 2;
                 and_i += 1;
             }
@@ -136,7 +121,7 @@
                 lines.push(`\teq[${eq_i}][i] = IsEqual();`);
                 lines.push(`\teq[${eq_i}][i].in[0] <== in[i];`);
                 lines.push(`\teq[${eq_i}][i].in[1] <== ${c.charCodeAt(0)};`);
-                eq_outputs.push(['eq', eq_i]);
+                eq_outputs.push(["eq", eq_i]);
                 eq_i += 1;
             }
 
@@ -169,23 +154,14 @@
         }
     }
 
-    lines.push('}');
-
-<<<<<<< HEAD
-    lines.push('signal final_state_sum[num_bytes+1];');
-    lines.push(`final_state_sum[0] <== states[0][${N-1}];`);
-    lines.push('for (var i = 1; i <= num_bytes; i++) {');
-    lines.push(`\tfinal_state_sum[i] <== final_state_sum[i-1] + states[i][${N-1}];`);
-    lines.push('}');
-    lines.push('entire_count <== final_state_sum[num_bytes];');
-=======
-    lines.push(`signal final_state_sum[num_bytes+1];`);
+    lines.push("}");
+
+    lines.push("signal final_state_sum[num_bytes+1];");
     lines.push(`final_state_sum[0] <== states[0][${N - 1}];`);
-    lines.push(`for (var i = 1; i <= num_bytes; i++) {`);
+    lines.push("for (var i = 1; i <= num_bytes; i++) {");
     lines.push(`\tfinal_state_sum[i] <== final_state_sum[i-1] + states[i][${N - 1}];`);
-    lines.push(`}`);
-    lines.push(`entire_count <== final_state_sum[num_bytes];`);
->>>>>>> be68df44
+    lines.push("}");
+    lines.push("entire_count <== final_state_sum[num_bytes];");
 
     let declarations = [];
 
@@ -202,57 +178,43 @@
         declarations.push(`component multi_or[${multi_or_i}][num_bytes];`);
     }
     declarations.push(`signal states[num_bytes+1][${N}];`);
-    declarations.push('');
+    declarations.push("");
 
     let init_code = [];
 
-    init_code.push('for (var i = 0; i < num_bytes; i++) {');
-    init_code.push('\tstates[i][0] <== 1;');
-    init_code.push('}');
+    init_code.push("for (var i = 0; i < num_bytes; i++) {");
+    init_code.push("\tstates[i][0] <== 1;");
+    init_code.push("}");
 
     init_code.push(`for (var i = 1; i < ${N}; i++) {`);
-    init_code.push('\tstates[0][i] <== 0;');
-    init_code.push('}');
-
-    init_code.push('');
+    init_code.push("\tstates[0][i] <== 0;");
+    init_code.push("}");
+
+    init_code.push("");
 
     // construct the match group indexes
-<<<<<<< HEAD
-    const node_edges = graph_json.map(
-        node => Object.keys(node.edges).map(key => {
-            return {[key]: node.edges[key]};
-=======
     const node_edges = graph_json.map((node) =>
         Object.keys(node.edges).map((key) => {
             return { [key]: node.edges[key] };
->>>>>>> be68df44
         })
     );
     const node_edges_flat = node_edges.flat();
 
     const node_edges_set = new Set();
-<<<<<<< HEAD
-    node_edges_flat.forEach(node => {
-=======
     node_edges_flat.forEach((node) => {
->>>>>>> be68df44
         if (JSON.parse(Object.keys(node)[0]).length > 1) {
             node_edges_set.add(Object.values(node)[0]);
         }
     });
     const match_group_indexes = Array.from(node_edges_set).sort((a, b) => a - b);
-<<<<<<< HEAD
-    init_code.push(`var match_group_indexes[${match_group_indexes.length}] = [${match_group_indexes.join(', ')}];`);
-=======
     init_code.push(`var match_group_indexes[${match_group_indexes.length}] = [${match_group_indexes.join(", ")}];`);
->>>>>>> be68df44
 
     const reveal_code = [];
-    reveal_code.push('signal output reveal[num_bytes];');
-    reveal_code.push('for (var i = 0; i < num_bytes; i++) {');
-    reveal_code.push('\treveal[i] <== in[i] * states[i+1][match_group_indexes[group_idx]];');
-    reveal_code.push('}');
-    reveal_code.push('');
+    reveal_code.push("signal output reveal[num_bytes];");
+    reveal_code.push("for (var i = 0; i < num_bytes; i++) {");
+    reveal_code.push("\treveal[i] <== in[i] * states[i+1][match_group_indexes[group_idx]];");
+    reveal_code.push("}");
+    reveal_code.push("");
 
     lines = [...declarations, ...init_code, ...lines, ...reveal_code];
 
@@ -276,16 +238,6 @@
     }
 
     try {
-<<<<<<< HEAD
-        let tpl = await (await fs.readFile(`${__dirname}/tpl.circom`)).toString();
-        tpl = tpl.replace('TEMPLATE_NAME_PLACEHOLDER', circuitName || 'Regex');
-        tpl = tpl.replace('COMPILED_CONTENT_PLACEHOLDER', lines.join('\n\t'));
-        tpl = tpl.replace(/CIRCUIT_FOLDER/g, circuitLibPath || '../circuits');
-        tpl = tpl.replace(/\t/g, ' '.repeat(4));
-    
-        const outputPath = `${__dirname}/../build/${ circuitName || 'compiled'}.circom`;
-        await fs.writeFile(outputPath, tpl);
-=======
         let tpl = await (await fs.promises.readFile(`${__dirname}/tpl.circom`)).toString();
         tpl = tpl.replace("TEMPLATE_NAME_PLACEHOLDER", circuitName || "Regex");
         tpl = tpl.replace("COMPILED_CONTENT_PLACEHOLDER", lines.join("\n\t"));
@@ -294,7 +246,6 @@
 
         const outputPath = `${__dirname}/../build/${circuitName || "compiled"}.circom`;
         await fs.promises.writeFile(outputPath, tpl);
->>>>>>> be68df44
         process.env.VERBOSE && console.log(`Circuit compiled to ${path.normalize(outputPath)}`);
     } catch (error) {
         console.log(error);
@@ -303,9 +254,5 @@
 
 module.exports = {
     generateCircuit,
-<<<<<<< HEAD
-    ...lexical
-=======
     ...lexical,
->>>>>>> be68df44
 };